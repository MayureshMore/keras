# -*- coding: utf-8 -*-
from __future__ import absolute_import
import numpy as np

from .. import backend as K
from .. import activations
from .. import initializers
from .. import regularizers
from .. import constraints
from ..engine import Layer
from ..engine import InputSpec
from ..legacy import interfaces


def _time_distributed_dense(x, w, b=None, dropout=None,
                            input_dim=None, output_dim=None,
                            timesteps=None, training=None):
    """Apply `y . w + b` for every temporal slice y of x.

    # Arguments
        x: input tensor.
        w: weight matrix.
        b: optional bias vector.
        dropout: wether to apply dropout (same dropout mask
            for every temporal slice of the input).
        input_dim: integer; optional dimensionality of the input.
        output_dim: integer; optional dimensionality of the output.
        timesteps: integer; optional number of timesteps.
        training: training phase tensor or boolean.

    # Returns
        Output tensor.
    """
    if not input_dim:
        input_dim = K.shape(x)[2]
    if not timesteps:
        timesteps = K.shape(x)[1]
    if not output_dim:
        output_dim = K.shape(w)[1]

    if dropout is not None and 0. < dropout < 1.:
        # apply the same dropout pattern at every timestep
        ones = K.ones_like(K.reshape(x[:, 0, :], (-1, input_dim)))
        dropout_matrix = K.dropout(ones, dropout)
        expanded_dropout_matrix = K.repeat(dropout_matrix, timesteps)
        x = K.in_train_phase(x * expanded_dropout_matrix, x, training=training)

    # collapse time dimension and batch dimension together
    x = K.reshape(x, (-1, input_dim))
    x = K.dot(x, w)
    if b is not None:
        x = K.bias_add(x, b)
    # reshape to 3D tensor
    if K.backend() == 'tensorflow':
        x = K.reshape(x, K.stack([-1, timesteps, output_dim]))
        x.set_shape([None, None, output_dim])
    else:
        x = K.reshape(x, (-1, timesteps, output_dim))
    return x


class Recurrent(Layer):
    """Abstract base class for recurrent layers.

    Do not use in a model -- it's not a valid layer!
    Use its children classes `LSTM`, `GRU` and `SimpleRNN` instead.

    All recurrent layers (`LSTM`, `GRU`, `SimpleRNN`) also
    follow the specifications of this class and accept
    the keyword arguments listed below.

    # Example

    ```python
        # as the first layer in a Sequential model
        model = Sequential()
        model.add(LSTM(32, input_shape=(10, 64)))
        # now model.output_shape == (None, 32)
        # note: `None` is the batch dimension.

        # for subsequent layers, no need to specify the input size:
        model.add(LSTM(16))

        # to stack recurrent layers, you must use return_sequences=True
        # on any recurrent layer that feeds into another recurrent layer.
        # note that you only need to specify the input size on the first layer.
        model = Sequential()
        model.add(LSTM(64, input_dim=64, input_length=10, return_sequences=True))
        model.add(LSTM(32, return_sequences=True))
        model.add(LSTM(10))
    ```

    # Arguments
        weights: list of Numpy arrays to set as initial weights.
            The list should have 3 elements, of shapes:
            `[(input_dim, output_dim), (output_dim, output_dim), (output_dim,)]`.
        return_sequences: Boolean. Whether to return the last output
            in the output sequence, or the full sequence.
        return_state: Boolean. Whether to return the last state
            in addition to the output.
        go_backwards: Boolean (default False).
            If True, process the input sequence backwards and return the
            reversed sequence.
        stateful: Boolean (default False). If True, the last state
            for each sample at index i in a batch will be used as initial
            state for the sample of index i in the following batch.
        unroll: Boolean (default False).
            If True, the network will be unrolled,
            else a symbolic loop will be used.
            Unrolling can speed-up a RNN,
            although it tends to be more memory-intensive.
            Unrolling is only suitable for short sequences.
        implementation: one of {0, 1, or 2}.
            If set to 0, the RNN will use
            an implementation that uses fewer, larger matrix products,
            thus running faster on CPU but consuming more memory.
            If set to 1, the RNN will use more matrix products,
            but smaller ones, thus running slower
            (may actually be faster on GPU) while consuming less memory.
            If set to 2 (LSTM/GRU only),
            the RNN will combine the input gate,
            the forget gate and the output gate into a single matrix,
            enabling more time-efficient parallelization on the GPU.
            Note: RNN dropout must be shared for all gates,
            resulting in a slightly reduced regularization.
        input_dim: dimensionality of the input (integer).
            This argument (or alternatively, the keyword argument `input_shape`)
            is required when using this layer as the first layer in a model.
        input_length: Length of input sequences, to be specified
            when it is constant.
            This argument is required if you are going to connect
            `Flatten` then `Dense` layers upstream
            (without it, the shape of the dense outputs cannot be computed).
            Note that if the recurrent layer is not the first layer
            in your model, you would need to specify the input length
            at the level of the first layer
            (e.g. via the `input_shape` argument)

    # Input shapes
        3D tensor with shape `(batch_size, timesteps, input_dim)`,
        (Optional) 2D tensors with shape `(batch_size, output_dim)`.

    # Output shape
        - if `return_state`: a list of tensors. The first tensor is
            the output. The remaining tensors are the last states,
            each with shape `(batch_size, units)`.
        - if `return_sequences`: 3D tensor with shape
            `(batch_size, timesteps, units)`.
        - else, 2D tensor with shape `(batch_size, units)`.

    # Masking
        This layer supports masking for input data with a variable number
        of timesteps. To introduce masks to your data,
        use an [Embedding](embeddings.md) layer with the `mask_zero` parameter
        set to `True`.

    # Note on using statefulness in RNNs
        You can set RNN layers to be 'stateful', which means that the states
        computed for the samples in one batch will be reused as initial states
        for the samples in the next batch. This assumes a one-to-one mapping
        between samples in different successive batches.

        To enable statefulness:
            - specify `stateful=True` in the layer constructor.
            - specify a fixed batch size for your model, by passing
                if sequential model:
                  `batch_input_shape=(...)` to the first layer in your model.
                else for functional model with 1 or more Input layers:
                  `batch_shape=(...)` to all the first layers in your model.
                This is the expected shape of your inputs
                *including the batch size*.
                It should be a tuple of integers, e.g. `(32, 10, 100)`.
            - specify `shuffle=False` when calling fit().

        To reset the states of your model, call `.reset_states()` on either
        a specific layer, or on your entire model.

    # Note on specifying the initial state of RNNs
        You can specify the initial state of RNN layers symbolically by
        calling them with the keyword argument `initial_state`. The value of
        `initial_state` should be a tensor or list of tensors representing
        the initial state of the RNN layer.

        You can specify the initial state of RNN layers numerically by
        calling `reset_states` with the keyword argument `states`. The value of
        `states` should be a numpy array or list of numpy arrays representing
        the initial state of the RNN layer.
    """

    def __init__(self, return_sequences=False,
                 return_state=False,
                 go_backwards=False,
                 stateful=False,
                 unroll=False,
                 implementation=0,
                 **kwargs):
        super(Recurrent, self).__init__(**kwargs)
        self.return_sequences = return_sequences
        self.return_state = return_state
        self.go_backwards = go_backwards
        self.stateful = stateful
        self.unroll = unroll
        self.implementation = implementation
        self.supports_masking = True
        self.input_spec = [InputSpec(ndim=3)]
        self.state_spec = None
        self.dropout = 0
        self.recurrent_dropout = 0

    def compute_output_shape(self, input_shape):
        if isinstance(input_shape, list):
            input_shape = input_shape[0]

        if self.return_sequences:
            output_shape = (input_shape[0], input_shape[1], self.units)
        else:
            output_shape = (input_shape[0], self.units)

        if self.return_state:
            state_shape = [(input_shape[0], self.units) for _ in self.states]
            return [output_shape] + state_shape
        else:
            return output_shape

    def compute_mask(self, inputs, mask):
<<<<<<< HEAD
        if self.return_sequences:
            if isinstance(mask, list):
                return mask[0]
            return mask
=======
        if isinstance(mask, list):
            mask = mask[0]
        output_mask = mask if self.return_sequences else None
        if self.return_state:
            state_mask = [None for _ in self.states]
            return [output_mask] + state_mask
>>>>>>> 33cee3f9
        else:
            return output_mask

    def step(self, inputs, states):
        raise NotImplementedError

    def get_constants(self, inputs, training=None):
        return []

    def get_initial_state(self, inputs):
        # build an all-zero tensor of shape (samples, output_dim)
        initial_state = K.zeros_like(inputs)  # (samples, timesteps, input_dim)
        initial_state = K.sum(initial_state, axis=(1, 2))  # (samples,)
        initial_state = K.expand_dims(initial_state)  # (samples, 1)
        initial_state = K.tile(initial_state, [1, self.units])  # (samples, output_dim)
        initial_state = [initial_state for _ in range(len(self.states))]
        return initial_state

    def preprocess_input(self, inputs, training=None):
        return inputs

    def __call__(self, inputs, initial_state=None, **kwargs):
        # If `initial_state` is specified,
        # and if it a Keras tensor,
        # then add it to the inputs and temporarily
        # modify the input spec to include the state.
        if initial_state is None:
            return super(Recurrent, self).__call__(inputs, **kwargs)

        if not isinstance(initial_state, (list, tuple)):
            initial_state = [initial_state]

        is_keras_tensor = hasattr(initial_state[0], '_keras_history')
        for tensor in initial_state:
            if hasattr(tensor, '_keras_history') != is_keras_tensor:
                raise ValueError('The initial state of an RNN layer cannot be'
                                 ' specified with a mix of Keras tensors and'
                                 ' non-Keras tensors')

        if is_keras_tensor:
            # Compute the full input spec, including state
            input_spec = self.input_spec
            state_spec = self.state_spec
            if not isinstance(input_spec, list):
                input_spec = [input_spec]
            if not isinstance(state_spec, list):
                state_spec = [state_spec]
            self.input_spec = input_spec + state_spec

            # Compute the full inputs, including state
            inputs = [inputs] + list(initial_state)

            # Perform the call
            output = super(Recurrent, self).__call__(inputs, **kwargs)

            # Restore original input spec
            self.input_spec = input_spec
            return output
        else:
            kwargs['initial_state'] = initial_state
            return super(Recurrent, self).__call__(inputs, **kwargs)

    def call(self, inputs, mask=None, training=None, initial_state=None):
        # input shape: `(samples, time (padded with zeros), input_dim)`
        # note that the .build() method of subclasses MUST define
        # self.input_spec and self.state_spec with complete input shapes.
        if isinstance(inputs, list):
            initial_state = inputs[1:]
            inputs = inputs[0]
        elif initial_state is not None:
            pass
        elif self.stateful:
            initial_state = self.states
        else:
            initial_state = self.get_initial_state(inputs)

        if isinstance(mask, list):
            mask = mask[0]

        if len(initial_state) != len(self.states):
            raise ValueError('Layer has ' + str(len(self.states)) +
                             ' states but was passed ' +
                             str(len(initial_state)) +
                             ' initial states.')
        input_shape = K.int_shape(inputs)
        if self.unroll and input_shape[1] is None:
            raise ValueError('Cannot unroll a RNN if the '
                             'time dimension is undefined. \n'
                             '- If using a Sequential model, '
                             'specify the time dimension by passing '
                             'an `input_shape` or `batch_input_shape` '
                             'argument to your first layer. If your '
                             'first layer is an Embedding, you can '
                             'also use the `input_length` argument.\n'
                             '- If using the functional API, specify '
                             'the time dimension by passing a `shape` '
                             'or `batch_shape` argument to your Input layer.')
        constants = self.get_constants(inputs, training=None)
        preprocessed_input = self.preprocess_input(inputs, training=None)
        last_output, outputs, states = K.rnn(self.step,
                                             preprocessed_input,
                                             initial_state,
                                             go_backwards=self.go_backwards,
                                             mask=mask,
                                             constants=constants,
                                             unroll=self.unroll,
                                             input_length=input_shape[1])
        if self.stateful:
            updates = []
            for i in range(len(states)):
                updates.append((self.states[i], states[i]))
            self.add_update(updates, inputs)

        # Properly set learning phase
        if 0 < self.dropout + self.recurrent_dropout:
            last_output._uses_learning_phase = True
            outputs._uses_learning_phase = True

        if self.return_sequences:
            output = outputs
        else:
            output = last_output

        if self.return_state:
            if not isinstance(states, (list, tuple)):
                states = [states]
            else:
                states = list(states)
            return [output] + states
        else:
            return output

    def reset_states(self, states=None):
        if not self.stateful:
            raise AttributeError('Layer must be stateful.')
        batch_size = self.input_spec[0].shape[0]
        if not batch_size:
            raise ValueError('If a RNN is stateful, it needs to know '
                             'its batch size. Specify the batch size '
                             'of your input tensors: \n'
                             '- If using a Sequential model, '
                             'specify the batch size by passing '
                             'a `batch_input_shape` '
                             'argument to your first layer.\n'
                             '- If using the functional API, specify '
                             'the time dimension by passing a '
                             '`batch_shape` argument to your Input layer.')
        # initialize state if None
        if self.states[0] is None:
            self.states = [K.zeros((batch_size, self.units))
                           for _ in self.states]
        elif states is None:
            for state in self.states:
                K.set_value(state, np.zeros((batch_size, self.units)))
        else:
            if not isinstance(states, (list, tuple)):
                states = [states]
            if len(states) != len(self.states):
                raise ValueError('Layer ' + self.name + ' expects ' +
                                 str(len(self.states)) + ' states, '
                                 'but it received ' + str(len(states)) +
                                 ' state values. Input received: ' +
                                 str(states))
            for index, (value, state) in enumerate(zip(states, self.states)):
                if value.shape != (batch_size, self.units):
                    raise ValueError('State ' + str(index) +
                                     ' is incompatible with layer ' +
                                     self.name + ': expected shape=' +
                                     str((batch_size, self.units)) +
                                     ', found shape=' + str(value.shape))
                K.set_value(state, value)

    def get_config(self):
        config = {'return_sequences': self.return_sequences,
                  'return_state': self.return_state,
                  'go_backwards': self.go_backwards,
                  'stateful': self.stateful,
                  'unroll': self.unroll,
                  'implementation': self.implementation}
        base_config = super(Recurrent, self).get_config()
        return dict(list(base_config.items()) + list(config.items()))


class SimpleRNN(Recurrent):
    """Fully-connected RNN where the output is to be fed back to input.

    # Arguments
        units: Positive integer, dimensionality of the output space.
        activation: Activation function to use
            (see [activations](../activations.md)).
            If you pass None, no activation is applied
            (ie. "linear" activation: `a(x) = x`).
        use_bias: Boolean, whether the layer uses a bias vector.
        kernel_initializer: Initializer for the `kernel` weights matrix,
            used for the linear transformation of the inputs.
            (see [initializers](../initializers.md)).
        recurrent_initializer: Initializer for the `recurrent_kernel`
            weights matrix,
            used for the linear transformation of the recurrent state.
            (see [initializers](../initializers.md)).
        bias_initializer: Initializer for the bias vector
            (see [initializers](../initializers.md)).
        kernel_regularizer: Regularizer function applied to
            the `kernel` weights matrix
            (see [regularizer](../regularizers.md)).
        recurrent_regularizer: Regularizer function applied to
            the `recurrent_kernel` weights matrix
            (see [regularizer](../regularizers.md)).
        bias_regularizer: Regularizer function applied to the bias vector
            (see [regularizer](../regularizers.md)).
        activity_regularizer: Regularizer function applied to
            the output of the layer (its "activation").
            (see [regularizer](../regularizers.md)).
        kernel_constraint: Constraint function applied to
            the `kernel` weights matrix
            (see [constraints](../constraints.md)).
        recurrent_constraint: Constraint function applied to
            the `recurrent_kernel` weights matrix
            (see [constraints](../constraints.md)).
        bias_constraint: Constraint function applied to the bias vector
            (see [constraints](../constraints.md)).
        dropout: Float between 0 and 1.
            Fraction of the units to drop for
            the linear transformation of the inputs.
        recurrent_dropout: Float between 0 and 1.
            Fraction of the units to drop for
            the linear transformation of the recurrent state.

    # References
        - [A Theoretically Grounded Application of Dropout in Recurrent Neural Networks](http://arxiv.org/abs/1512.05287)
    """

    @interfaces.legacy_recurrent_support
    def __init__(self, units,
                 activation='tanh',
                 use_bias=True,
                 kernel_initializer='glorot_uniform',
                 recurrent_initializer='orthogonal',
                 bias_initializer='zeros',
                 kernel_regularizer=None,
                 recurrent_regularizer=None,
                 bias_regularizer=None,
                 activity_regularizer=None,
                 kernel_constraint=None,
                 recurrent_constraint=None,
                 bias_constraint=None,
                 dropout=0.,
                 recurrent_dropout=0.,
                 **kwargs):
        super(SimpleRNN, self).__init__(**kwargs)
        self.units = units
        self.activation = activations.get(activation)
        self.use_bias = use_bias

        self.kernel_initializer = initializers.get(kernel_initializer)
        self.recurrent_initializer = initializers.get(recurrent_initializer)
        self.bias_initializer = initializers.get(bias_initializer)

        self.kernel_regularizer = regularizers.get(kernel_regularizer)
        self.recurrent_regularizer = regularizers.get(recurrent_regularizer)
        self.bias_regularizer = regularizers.get(bias_regularizer)
        self.activity_regularizer = regularizers.get(activity_regularizer)

        self.kernel_constraint = constraints.get(kernel_constraint)
        self.recurrent_constraint = constraints.get(recurrent_constraint)
        self.bias_constraint = constraints.get(bias_constraint)

        self.dropout = min(1., max(0., dropout))
        self.recurrent_dropout = min(1., max(0., recurrent_dropout))
        self.state_spec = InputSpec(shape=(None, self.units))

    def build(self, input_shape):
        if isinstance(input_shape, list):
            input_shape = input_shape[0]

        batch_size = input_shape[0] if self.stateful else None
        self.input_dim = input_shape[2]
        self.input_spec[0] = InputSpec(shape=(batch_size, None, self.input_dim))

        self.states = [None]
        if self.stateful:
            self.reset_states()

        self.kernel = self.add_weight(shape=(self.input_dim, self.units),
                                      name='kernel',
                                      initializer=self.kernel_initializer,
                                      regularizer=self.kernel_regularizer,
                                      constraint=self.kernel_constraint)
        self.recurrent_kernel = self.add_weight(
            shape=(self.units, self.units),
            name='recurrent_kernel',
            initializer=self.recurrent_initializer,
            regularizer=self.recurrent_regularizer,
            constraint=self.recurrent_constraint)
        if self.use_bias:
            self.bias = self.add_weight(shape=(self.units,),
                                        name='bias',
                                        initializer=self.bias_initializer,
                                        regularizer=self.bias_regularizer,
                                        constraint=self.bias_constraint)
        else:
            self.bias = None
        self.built = True

    def preprocess_input(self, inputs, training=None):
        if self.implementation > 0:
            return inputs
        else:
            input_shape = K.int_shape(inputs)
            input_dim = input_shape[2]
            timesteps = input_shape[1]
            return _time_distributed_dense(inputs,
                                           self.kernel,
                                           self.bias,
                                           self.dropout,
                                           input_dim,
                                           self.units,
                                           timesteps,
                                           training=training)

    def step(self, inputs, states):
        if self.implementation == 0:
            h = inputs
        else:
            if 0 < self.dropout < 1:
                h = K.dot(inputs * states[1], self.kernel)
            else:
                h = K.dot(inputs, self.kernel)
            if self.bias is not None:
                h = K.bias_add(h, self.bias)

        prev_output = states[0]
        if 0 < self.recurrent_dropout < 1:
            prev_output *= states[2]
        output = h + K.dot(prev_output, self.recurrent_kernel)
        if self.activation is not None:
            output = self.activation(output)

        # Properly set learning phase on output tensor.
        if 0 < self.dropout + self.recurrent_dropout:
            output._uses_learning_phase = True
        return output, [output]

    def get_constants(self, inputs, training=None):
        constants = []
        if self.implementation != 0 and 0 < self.dropout < 1:
            input_shape = K.int_shape(inputs)
            input_dim = input_shape[-1]
            ones = K.ones_like(K.reshape(inputs[:, 0, 0], (-1, 1)))
            ones = K.tile(ones, (1, int(input_dim)))

            def dropped_inputs():
                return K.dropout(ones, self.dropout)

            dp_mask = K.in_train_phase(dropped_inputs,
                                       ones,
                                       training=training)
            constants.append(dp_mask)
        else:
            constants.append(K.cast_to_floatx(1.))

        if 0 < self.recurrent_dropout < 1:
            ones = K.ones_like(K.reshape(inputs[:, 0, 0], (-1, 1)))
            ones = K.tile(ones, (1, self.units))

            def dropped_inputs():
                return K.dropout(ones, self.recurrent_dropout)
            rec_dp_mask = K.in_train_phase(dropped_inputs,
                                           ones,
                                           training=training)
            constants.append(rec_dp_mask)
        else:
            constants.append(K.cast_to_floatx(1.))
        return constants

    def get_config(self):
        config = {'units': self.units,
                  'activation': activations.serialize(self.activation),
                  'use_bias': self.use_bias,
                  'kernel_initializer': initializers.serialize(self.kernel_initializer),
                  'recurrent_initializer': initializers.serialize(self.recurrent_initializer),
                  'bias_initializer': initializers.serialize(self.bias_initializer),
                  'kernel_regularizer': regularizers.serialize(self.kernel_regularizer),
                  'recurrent_regularizer': regularizers.serialize(self.recurrent_regularizer),
                  'bias_regularizer': regularizers.serialize(self.bias_regularizer),
                  'activity_regularizer': regularizers.serialize(self.activity_regularizer),
                  'kernel_constraint': constraints.serialize(self.kernel_constraint),
                  'recurrent_constraint': constraints.serialize(self.recurrent_constraint),
                  'bias_constraint': constraints.serialize(self.bias_constraint),
                  'dropout': self.dropout,
                  'recurrent_dropout': self.recurrent_dropout}
        base_config = super(SimpleRNN, self).get_config()
        return dict(list(base_config.items()) + list(config.items()))


class GRU(Recurrent):
    """Gated Recurrent Unit - Cho et al. 2014.

    # Arguments
        units: Positive integer, dimensionality of the output space.
        activation: Activation function to use
            (see [activations](../activations.md)).
            If you pass None, no activation is applied
            (ie. "linear" activation: `a(x) = x`).
        recurrent_activation: Activation function to use
            for the recurrent step
            (see [activations](../activations.md)).
        use_bias: Boolean, whether the layer uses a bias vector.
        kernel_initializer: Initializer for the `kernel` weights matrix,
            used for the linear transformation of the inputs.
            (see [initializers](../initializers.md)).
        recurrent_initializer: Initializer for the `recurrent_kernel`
            weights matrix,
            used for the linear transformation of the recurrent state.
            (see [initializers](../initializers.md)).
        bias_initializer: Initializer for the bias vector
            (see [initializers](../initializers.md)).
        kernel_regularizer: Regularizer function applied to
            the `kernel` weights matrix
            (see [regularizer](../regularizers.md)).
        recurrent_regularizer: Regularizer function applied to
            the `recurrent_kernel` weights matrix
            (see [regularizer](../regularizers.md)).
        bias_regularizer: Regularizer function applied to the bias vector
            (see [regularizer](../regularizers.md)).
        activity_regularizer: Regularizer function applied to
            the output of the layer (its "activation").
            (see [regularizer](../regularizers.md)).
        kernel_constraint: Constraint function applied to
            the `kernel` weights matrix
            (see [constraints](../constraints.md)).
        recurrent_constraint: Constraint function applied to
            the `recurrent_kernel` weights matrix
            (see [constraints](../constraints.md)).
        bias_constraint: Constraint function applied to the bias vector
            (see [constraints](../constraints.md)).
        dropout: Float between 0 and 1.
            Fraction of the units to drop for
            the linear transformation of the inputs.
        recurrent_dropout: Float between 0 and 1.
            Fraction of the units to drop for
            the linear transformation of the recurrent state.

    # References
        - [On the Properties of Neural Machine Translation: Encoder-Decoder Approaches](https://arxiv.org/abs/1409.1259)
        - [Empirical Evaluation of Gated Recurrent Neural Networks on Sequence Modeling](http://arxiv.org/abs/1412.3555v1)
        - [A Theoretically Grounded Application of Dropout in Recurrent Neural Networks](http://arxiv.org/abs/1512.05287)
    """

    @interfaces.legacy_recurrent_support
    def __init__(self, units,
                 activation='tanh',
                 recurrent_activation='hard_sigmoid',
                 use_bias=True,
                 kernel_initializer='glorot_uniform',
                 recurrent_initializer='orthogonal',
                 bias_initializer='zeros',
                 kernel_regularizer=None,
                 recurrent_regularizer=None,
                 bias_regularizer=None,
                 activity_regularizer=None,
                 kernel_constraint=None,
                 recurrent_constraint=None,
                 bias_constraint=None,
                 dropout=0.,
                 recurrent_dropout=0.,
                 **kwargs):
        super(GRU, self).__init__(**kwargs)
        self.units = units
        self.activation = activations.get(activation)
        self.recurrent_activation = activations.get(recurrent_activation)
        self.use_bias = use_bias

        self.kernel_initializer = initializers.get(kernel_initializer)
        self.recurrent_initializer = initializers.get(recurrent_initializer)
        self.bias_initializer = initializers.get(bias_initializer)

        self.kernel_regularizer = regularizers.get(kernel_regularizer)
        self.recurrent_regularizer = regularizers.get(recurrent_regularizer)
        self.bias_regularizer = regularizers.get(bias_regularizer)
        self.activity_regularizer = regularizers.get(activity_regularizer)

        self.kernel_constraint = constraints.get(kernel_constraint)
        self.recurrent_constraint = constraints.get(recurrent_constraint)
        self.bias_constraint = constraints.get(bias_constraint)

        self.dropout = min(1., max(0., dropout))
        self.recurrent_dropout = min(1., max(0., recurrent_dropout))
        self.state_spec = InputSpec(shape=(None, self.units))

    def build(self, input_shape):
        if isinstance(input_shape, list):
            input_shape = input_shape[0]

        batch_size = input_shape[0] if self.stateful else None
        self.input_dim = input_shape[2]
        self.input_spec[0] = InputSpec(shape=(batch_size, None, self.input_dim))

        self.states = [None]
        if self.stateful:
            self.reset_states()

        self.kernel = self.add_weight(shape=(self.input_dim, self.units * 3),
                                      name='kernel',
                                      initializer=self.kernel_initializer,
                                      regularizer=self.kernel_regularizer,
                                      constraint=self.kernel_constraint)
        self.recurrent_kernel = self.add_weight(
            shape=(self.units, self.units * 3),
            name='recurrent_kernel',
            initializer=self.recurrent_initializer,
            regularizer=self.recurrent_regularizer,
            constraint=self.recurrent_constraint)

        if self.use_bias:
            self.bias = self.add_weight(shape=(self.units * 3,),
                                        name='bias',
                                        initializer=self.bias_initializer,
                                        regularizer=self.bias_regularizer,
                                        constraint=self.bias_constraint)
        else:
            self.bias = None

        self.kernel_z = self.kernel[:, :self.units]
        self.recurrent_kernel_z = self.recurrent_kernel[:, :self.units]
        self.kernel_r = self.kernel[:, self.units: self.units * 2]
        self.recurrent_kernel_r = self.recurrent_kernel[:,
                                                        self.units:
                                                        self.units * 2]
        self.kernel_h = self.kernel[:, self.units * 2:]
        self.recurrent_kernel_h = self.recurrent_kernel[:, self.units * 2:]

        if self.use_bias:
            self.bias_z = self.bias[:self.units]
            self.bias_r = self.bias[self.units: self.units * 2]
            self.bias_h = self.bias[self.units * 2:]
        else:
            self.bias_z = None
            self.bias_r = None
            self.bias_h = None
        self.built = True

    def preprocess_input(self, inputs, training=None):
        if self.implementation == 0:
            input_shape = K.int_shape(inputs)
            input_dim = input_shape[2]
            timesteps = input_shape[1]

            x_z = _time_distributed_dense(inputs, self.kernel_z, self.bias_z,
                                          self.dropout, input_dim, self.units,
                                          timesteps, training=training)
            x_r = _time_distributed_dense(inputs, self.kernel_r, self.bias_r,
                                          self.dropout, input_dim, self.units,
                                          timesteps, training=training)
            x_h = _time_distributed_dense(inputs, self.kernel_h, self.bias_h,
                                          self.dropout, input_dim, self.units,
                                          timesteps, training=training)
            return K.concatenate([x_z, x_r, x_h], axis=2)
        else:
            return inputs

    def get_constants(self, inputs, training=None):
        constants = []
        if self.implementation != 0 and 0 < self.dropout < 1:
            input_shape = K.int_shape(inputs)
            input_dim = input_shape[-1]
            ones = K.ones_like(K.reshape(inputs[:, 0, 0], (-1, 1)))
            ones = K.tile(ones, (1, int(input_dim)))

            def dropped_inputs():
                return K.dropout(ones, self.dropout)

            dp_mask = [K.in_train_phase(dropped_inputs,
                                        ones,
                                        training=training) for _ in range(3)]
            constants.append(dp_mask)
        else:
            constants.append([K.cast_to_floatx(1.) for _ in range(3)])

        if 0 < self.recurrent_dropout < 1:
            ones = K.ones_like(K.reshape(inputs[:, 0, 0], (-1, 1)))
            ones = K.tile(ones, (1, self.units))

            def dropped_inputs():
                return K.dropout(ones, self.recurrent_dropout)
            rec_dp_mask = [K.in_train_phase(dropped_inputs,
                                            ones,
                                            training=training) for _ in range(3)]
            constants.append(rec_dp_mask)
        else:
            constants.append([K.cast_to_floatx(1.) for _ in range(3)])
        return constants

    def step(self, inputs, states):
        h_tm1 = states[0]  # previous memory
        dp_mask = states[1]  # dropout matrices for recurrent units
        rec_dp_mask = states[2]

        if self.implementation == 2:
            matrix_x = K.dot(inputs * dp_mask[0], self.kernel)
            if self.use_bias:
                matrix_x = K.bias_add(matrix_x, self.bias)
            matrix_inner = K.dot(h_tm1 * rec_dp_mask[0],
                                 self.recurrent_kernel[:, :2 * self.units])

            x_z = matrix_x[:, :self.units]
            x_r = matrix_x[:, self.units: 2 * self.units]
            recurrent_z = matrix_inner[:, :self.units]
            recurrent_r = matrix_inner[:, self.units: 2 * self.units]

            z = self.recurrent_activation(x_z + recurrent_z)
            r = self.recurrent_activation(x_r + recurrent_r)

            x_h = matrix_x[:, 2 * self.units:]
            recurrent_h = K.dot(r * h_tm1 * rec_dp_mask[0],
                                self.recurrent_kernel[:, 2 * self.units:])
            hh = self.activation(x_h + recurrent_h)
        else:
            if self.implementation == 0:
                x_z = inputs[:, :self.units]
                x_r = inputs[:, self.units: 2 * self.units]
                x_h = inputs[:, 2 * self.units:]
            elif self.implementation == 1:
                x_z = K.dot(inputs * dp_mask[0], self.kernel_z)
                x_r = K.dot(inputs * dp_mask[1], self.kernel_r)
                x_h = K.dot(inputs * dp_mask[2], self.kernel_h)
                if self.use_bias:
                    x_z = K.bias_add(x_z, self.bias_z)
                    x_r = K.bias_add(x_r, self.bias_r)
                    x_h = K.bias_add(x_h, self.bias_h)
            else:
                raise ValueError('Unknown `implementation` mode.')
            z = self.recurrent_activation(x_z + K.dot(h_tm1 * rec_dp_mask[0],
                                                      self.recurrent_kernel_z))
            r = self.recurrent_activation(x_r + K.dot(h_tm1 * rec_dp_mask[1],
                                                      self.recurrent_kernel_r))

            hh = self.activation(x_h + K.dot(r * h_tm1 * rec_dp_mask[2],
                                             self.recurrent_kernel_h))
        h = z * h_tm1 + (1 - z) * hh
        if 0 < self.dropout + self.recurrent_dropout:
            h._uses_learning_phase = True
        return h, [h]

    def get_config(self):
        config = {'units': self.units,
                  'activation': activations.serialize(self.activation),
                  'recurrent_activation': activations.serialize(self.recurrent_activation),
                  'use_bias': self.use_bias,
                  'kernel_initializer': initializers.serialize(self.kernel_initializer),
                  'recurrent_initializer': initializers.serialize(self.recurrent_initializer),
                  'bias_initializer': initializers.serialize(self.bias_initializer),
                  'kernel_regularizer': regularizers.serialize(self.kernel_regularizer),
                  'recurrent_regularizer': regularizers.serialize(self.recurrent_regularizer),
                  'bias_regularizer': regularizers.serialize(self.bias_regularizer),
                  'activity_regularizer': regularizers.serialize(self.activity_regularizer),
                  'kernel_constraint': constraints.serialize(self.kernel_constraint),
                  'recurrent_constraint': constraints.serialize(self.recurrent_constraint),
                  'bias_constraint': constraints.serialize(self.bias_constraint),
                  'dropout': self.dropout,
                  'recurrent_dropout': self.recurrent_dropout}
        base_config = super(GRU, self).get_config()
        return dict(list(base_config.items()) + list(config.items()))


class LSTM(Recurrent):
    """Long-Short Term Memory unit - Hochreiter 1997.

    For a step-by-step description of the algorithm, see
    [this tutorial](http://deeplearning.net/tutorial/lstm.html).

    # Arguments
        units: Positive integer, dimensionality of the output space.
        activation: Activation function to use
            (see [activations](../activations.md)).
            If you pass None, no activation is applied
            (ie. "linear" activation: `a(x) = x`).
        recurrent_activation: Activation function to use
            for the recurrent step
            (see [activations](../activations.md)).
        use_bias: Boolean, whether the layer uses a bias vector.
        kernel_initializer: Initializer for the `kernel` weights matrix,
            used for the linear transformation of the inputs.
            (see [initializers](../initializers.md)).
        recurrent_initializer: Initializer for the `recurrent_kernel`
            weights matrix,
            used for the linear transformation of the recurrent state.
            (see [initializers](../initializers.md)).
        bias_initializer: Initializer for the bias vector
            (see [initializers](../initializers.md)).
        unit_forget_bias: Boolean.
            If True, add 1 to the bias of the forget gate at initialization.
            Setting it to true will also force `bias_initializer="zeros"`.
            This is recommended in [Jozefowicz et al.](http://www.jmlr.org/proceedings/papers/v37/jozefowicz15.pdf)
        kernel_regularizer: Regularizer function applied to
            the `kernel` weights matrix
            (see [regularizer](../regularizers.md)).
        recurrent_regularizer: Regularizer function applied to
            the `recurrent_kernel` weights matrix
            (see [regularizer](../regularizers.md)).
        bias_regularizer: Regularizer function applied to the bias vector
            (see [regularizer](../regularizers.md)).
        activity_regularizer: Regularizer function applied to
            the output of the layer (its "activation").
            (see [regularizer](../regularizers.md)).
        kernel_constraint: Constraint function applied to
            the `kernel` weights matrix
            (see [constraints](../constraints.md)).
        recurrent_constraint: Constraint function applied to
            the `recurrent_kernel` weights matrix
            (see [constraints](../constraints.md)).
        bias_constraint: Constraint function applied to the bias vector
            (see [constraints](../constraints.md)).
        dropout: Float between 0 and 1.
            Fraction of the units to drop for
            the linear transformation of the inputs.
        recurrent_dropout: Float between 0 and 1.
            Fraction of the units to drop for
            the linear transformation of the recurrent state.

    # References
        - [Long short-term memory](http://deeplearning.cs.cmu.edu/pdfs/Hochreiter97_lstm.pdf) (original 1997 paper)
        - [Learning to forget: Continual prediction with LSTM](http://www.mitpressjournals.org/doi/pdf/10.1162/089976600300015015)
        - [Supervised sequence labeling with recurrent neural networks](http://www.cs.toronto.edu/~graves/preprint.pdf)
        - [A Theoretically Grounded Application of Dropout in Recurrent Neural Networks](http://arxiv.org/abs/1512.05287)
    """
    @interfaces.legacy_recurrent_support
    def __init__(self, units,
                 activation='tanh',
                 recurrent_activation='hard_sigmoid',
                 use_bias=True,
                 kernel_initializer='glorot_uniform',
                 recurrent_initializer='orthogonal',
                 bias_initializer='zeros',
                 unit_forget_bias=True,
                 kernel_regularizer=None,
                 recurrent_regularizer=None,
                 bias_regularizer=None,
                 activity_regularizer=None,
                 kernel_constraint=None,
                 recurrent_constraint=None,
                 bias_constraint=None,
                 dropout=0.,
                 recurrent_dropout=0.,
                 **kwargs):
        super(LSTM, self).__init__(**kwargs)
        self.units = units
        self.activation = activations.get(activation)
        self.recurrent_activation = activations.get(recurrent_activation)
        self.use_bias = use_bias

        self.kernel_initializer = initializers.get(kernel_initializer)
        self.recurrent_initializer = initializers.get(recurrent_initializer)
        self.bias_initializer = initializers.get(bias_initializer)
        self.unit_forget_bias = unit_forget_bias

        self.kernel_regularizer = regularizers.get(kernel_regularizer)
        self.recurrent_regularizer = regularizers.get(recurrent_regularizer)
        self.bias_regularizer = regularizers.get(bias_regularizer)
        self.activity_regularizer = regularizers.get(activity_regularizer)

        self.kernel_constraint = constraints.get(kernel_constraint)
        self.recurrent_constraint = constraints.get(recurrent_constraint)
        self.bias_constraint = constraints.get(bias_constraint)

        self.dropout = min(1., max(0., dropout))
        self.recurrent_dropout = min(1., max(0., recurrent_dropout))
        self.state_spec = [InputSpec(shape=(None, self.units)),
                           InputSpec(shape=(None, self.units))]

    def build(self, input_shape):
        if isinstance(input_shape, list):
            input_shape = input_shape[0]

        batch_size = input_shape[0] if self.stateful else None
        self.input_dim = input_shape[2]
        self.input_spec[0] = InputSpec(shape=(batch_size, None, self.input_dim))

        self.states = [None, None]
        if self.stateful:
            self.reset_states()

        self.kernel = self.add_weight(shape=(self.input_dim, self.units * 4),
                                      name='kernel',
                                      initializer=self.kernel_initializer,
                                      regularizer=self.kernel_regularizer,
                                      constraint=self.kernel_constraint)
        self.recurrent_kernel = self.add_weight(
            shape=(self.units, self.units * 4),
            name='recurrent_kernel',
            initializer=self.recurrent_initializer,
            regularizer=self.recurrent_regularizer,
            constraint=self.recurrent_constraint)

        if self.use_bias:
            if self.unit_forget_bias:
                def bias_initializer(shape, *args, **kwargs):
                    return K.concatenate([
                        self.bias_initializer((self.units,), *args, **kwargs),
                        initializers.Ones()((self.units,), *args, **kwargs),
                        self.bias_initializer((self.units * 2,), *args, **kwargs),
                    ])
            else:
                bias_initializer = self.bias_initializer
            self.bias = self.add_weight(shape=(self.units * 4,),
                                        name='bias',
                                        initializer=bias_initializer,
                                        regularizer=self.bias_regularizer,
                                        constraint=self.bias_constraint)
        else:
            self.bias = None

        self.kernel_i = self.kernel[:, :self.units]
        self.kernel_f = self.kernel[:, self.units: self.units * 2]
        self.kernel_c = self.kernel[:, self.units * 2: self.units * 3]
        self.kernel_o = self.kernel[:, self.units * 3:]

        self.recurrent_kernel_i = self.recurrent_kernel[:, :self.units]
        self.recurrent_kernel_f = self.recurrent_kernel[:, self.units: self.units * 2]
        self.recurrent_kernel_c = self.recurrent_kernel[:, self.units * 2: self.units * 3]
        self.recurrent_kernel_o = self.recurrent_kernel[:, self.units * 3:]

        if self.use_bias:
            self.bias_i = self.bias[:self.units]
            self.bias_f = self.bias[self.units: self.units * 2]
            self.bias_c = self.bias[self.units * 2: self.units * 3]
            self.bias_o = self.bias[self.units * 3:]
        else:
            self.bias_i = None
            self.bias_f = None
            self.bias_c = None
            self.bias_o = None
        self.built = True

    def preprocess_input(self, inputs, training=None):
        if self.implementation == 0:
            input_shape = K.int_shape(inputs)
            input_dim = input_shape[2]
            timesteps = input_shape[1]

            x_i = _time_distributed_dense(inputs, self.kernel_i, self.bias_i,
                                          self.dropout, input_dim, self.units,
                                          timesteps, training=training)
            x_f = _time_distributed_dense(inputs, self.kernel_f, self.bias_f,
                                          self.dropout, input_dim, self.units,
                                          timesteps, training=training)
            x_c = _time_distributed_dense(inputs, self.kernel_c, self.bias_c,
                                          self.dropout, input_dim, self.units,
                                          timesteps, training=training)
            x_o = _time_distributed_dense(inputs, self.kernel_o, self.bias_o,
                                          self.dropout, input_dim, self.units,
                                          timesteps, training=training)
            return K.concatenate([x_i, x_f, x_c, x_o], axis=2)
        else:
            return inputs

    def get_constants(self, inputs, training=None):
        constants = []
        if self.implementation != 0 and 0 < self.dropout < 1:
            input_shape = K.int_shape(inputs)
            input_dim = input_shape[-1]
            ones = K.ones_like(K.reshape(inputs[:, 0, 0], (-1, 1)))
            ones = K.tile(ones, (1, int(input_dim)))

            def dropped_inputs():
                return K.dropout(ones, self.dropout)

            dp_mask = [K.in_train_phase(dropped_inputs,
                                        ones,
                                        training=training) for _ in range(4)]
            constants.append(dp_mask)
        else:
            constants.append([K.cast_to_floatx(1.) for _ in range(4)])

        if 0 < self.recurrent_dropout < 1:
            ones = K.ones_like(K.reshape(inputs[:, 0, 0], (-1, 1)))
            ones = K.tile(ones, (1, self.units))

            def dropped_inputs():
                return K.dropout(ones, self.recurrent_dropout)
            rec_dp_mask = [K.in_train_phase(dropped_inputs,
                                            ones,
                                            training=training) for _ in range(4)]
            constants.append(rec_dp_mask)
        else:
            constants.append([K.cast_to_floatx(1.) for _ in range(4)])
        return constants

    def step(self, inputs, states):
        h_tm1 = states[0]
        c_tm1 = states[1]
        dp_mask = states[2]
        rec_dp_mask = states[3]

        if self.implementation == 2:
            z = K.dot(inputs * dp_mask[0], self.kernel)
            z += K.dot(h_tm1 * rec_dp_mask[0], self.recurrent_kernel)
            if self.use_bias:
                z = K.bias_add(z, self.bias)

            z0 = z[:, :self.units]
            z1 = z[:, self.units: 2 * self.units]
            z2 = z[:, 2 * self.units: 3 * self.units]
            z3 = z[:, 3 * self.units:]

            i = self.recurrent_activation(z0)
            f = self.recurrent_activation(z1)
            c = f * c_tm1 + i * self.activation(z2)
            o = self.recurrent_activation(z3)
        else:
            if self.implementation == 0:
                x_i = inputs[:, :self.units]
                x_f = inputs[:, self.units: 2 * self.units]
                x_c = inputs[:, 2 * self.units: 3 * self.units]
                x_o = inputs[:, 3 * self.units:]
            elif self.implementation == 1:
                x_i = K.dot(inputs * dp_mask[0], self.kernel_i) + self.bias_i
                x_f = K.dot(inputs * dp_mask[1], self.kernel_f) + self.bias_f
                x_c = K.dot(inputs * dp_mask[2], self.kernel_c) + self.bias_c
                x_o = K.dot(inputs * dp_mask[3], self.kernel_o) + self.bias_o
            else:
                raise ValueError('Unknown `implementation` mode.')

            i = self.recurrent_activation(x_i + K.dot(h_tm1 * rec_dp_mask[0],
                                                      self.recurrent_kernel_i))
            f = self.recurrent_activation(x_f + K.dot(h_tm1 * rec_dp_mask[1],
                                                      self.recurrent_kernel_f))
            c = f * c_tm1 + i * self.activation(x_c + K.dot(h_tm1 * rec_dp_mask[2],
                                                            self.recurrent_kernel_c))
            o = self.recurrent_activation(x_o + K.dot(h_tm1 * rec_dp_mask[3],
                                                      self.recurrent_kernel_o))
        h = o * self.activation(c)
        if 0 < self.dropout + self.recurrent_dropout:
            h._uses_learning_phase = True
        return h, [h, c]

    def get_config(self):
        config = {'units': self.units,
                  'activation': activations.serialize(self.activation),
                  'recurrent_activation': activations.serialize(self.recurrent_activation),
                  'use_bias': self.use_bias,
                  'kernel_initializer': initializers.serialize(self.kernel_initializer),
                  'recurrent_initializer': initializers.serialize(self.recurrent_initializer),
                  'bias_initializer': initializers.serialize(self.bias_initializer),
                  'unit_forget_bias': self.unit_forget_bias,
                  'kernel_regularizer': regularizers.serialize(self.kernel_regularizer),
                  'recurrent_regularizer': regularizers.serialize(self.recurrent_regularizer),
                  'bias_regularizer': regularizers.serialize(self.bias_regularizer),
                  'activity_regularizer': regularizers.serialize(self.activity_regularizer),
                  'kernel_constraint': constraints.serialize(self.kernel_constraint),
                  'recurrent_constraint': constraints.serialize(self.recurrent_constraint),
                  'bias_constraint': constraints.serialize(self.bias_constraint),
                  'dropout': self.dropout,
                  'recurrent_dropout': self.recurrent_dropout}
        base_config = super(LSTM, self).get_config()
        return dict(list(base_config.items()) + list(config.items()))<|MERGE_RESOLUTION|>--- conflicted
+++ resolved
@@ -223,19 +223,12 @@
             return output_shape
 
     def compute_mask(self, inputs, mask):
-<<<<<<< HEAD
-        if self.return_sequences:
-            if isinstance(mask, list):
-                return mask[0]
-            return mask
-=======
         if isinstance(mask, list):
             mask = mask[0]
         output_mask = mask if self.return_sequences else None
         if self.return_state:
             state_mask = [None for _ in self.states]
             return [output_mask] + state_mask
->>>>>>> 33cee3f9
         else:
             return output_mask
 
